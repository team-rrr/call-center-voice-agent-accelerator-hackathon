--- conflicted
+++ resolved
@@ -1,4 +1,3 @@
-<<<<<<< HEAD
 # Voice Live Agent Template with Web and ACS Clients
 
 Lightweight template to test real-time voice calls using **Azure Communication Services (ACS)** Call Automation + **Azure Voice Live API** — no PSTN number needed. Start locally with `uv run`, deploy later to Azure Web App.
@@ -118,63 +117,4 @@
 
 ## License
 
-This project is licensed under the MIT License. See [LICENSE.md](LICENSE.md) for details.
-=======
-# Project Name
-
-(short, 1-3 sentenced, description of the project)
-
-## Features
-
-This project framework provides the following features:
-
-* Feature 1
-* Feature 2
-* ...
-
-## Getting Started
-
-### Prerequisites
-
-(ideally very short, if any)
-
-- OS
-- Library version
-- ...
-
-### Installation
-
-(ideally very short)
-
-- npm install [package name]
-- mvn install
-- ...
-
-### Quickstart
-(Add steps to get up and running quickly)
-
-1. git clone [repository clone url]
-2. cd [repository name]
-3. ...
-
-
-## Demo
-
-A demo app is included to show how to use the project.
-
-To run the demo, follow these steps:
-
-(Add steps to start up the demo)
-
-1.
-2.
-3.
-
-## Resources
-
-(Any additional resources or related projects)
-
-- Link to supporting information
-- Link to similar sample
-- ...
->>>>>>> d09d8009
+This project is licensed under the MIT License. See [LICENSE.md](LICENSE.md) for details.